description "GNS3 server"
author      "GNS3 Team"

start on filesystem or runlevel [2345]
stop on shutdown

script
<<<<<<< HEAD
    exec start-stop-daemon --start -c gns3 --exec /usr/local/bin/gns3server --log /var/log/gns3.log --pid /var/run/gns3.pid --daemon
=======
    echo $$ > /var/run/gns3.pid
    exec start-stop-daemon --start -c gns3 --exec /usr/local/bin/gns3server -- --log /var/log/gns3.log
>>>>>>> 23a03a24
end script

pre-start script
    echo "[`date`] GNS3 Starting" >> /var/log/gns3.log
end script

pre-stop script
    echo "[`date`] GNS3 Stopping" >> /var/log/gns3.log
end script<|MERGE_RESOLUTION|>--- conflicted
+++ resolved
@@ -5,12 +5,7 @@
 stop on shutdown
 
 script
-<<<<<<< HEAD
-    exec start-stop-daemon --start -c gns3 --exec /usr/local/bin/gns3server --log /var/log/gns3.log --pid /var/run/gns3.pid --daemon
-=======
-    echo $$ > /var/run/gns3.pid
-    exec start-stop-daemon --start -c gns3 --exec /usr/local/bin/gns3server -- --log /var/log/gns3.log
->>>>>>> 23a03a24
+    exec start-stop-daemon --start -c gns3 --exec /usr/local/bin/gns3server -- --log /var/log/gns3.log --pid /var/run/gns3.pid --daemon
 end script
 
 pre-start script
