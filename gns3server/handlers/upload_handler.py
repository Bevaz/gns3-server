# -*- coding: utf-8 -*-
#
# Copyright (C) 2015 GNS3 Technologies Inc.
#
# This program is free software: you can redistribute it and/or modify
# it under the terms of the GNU General Public License as published by
# the Free Software Foundation, either version 3 of the License, or
# (at your option) any later version.
#
# This program is distributed in the hope that it will be useful,
# but WITHOUT ANY WARRANTY; without even the implied warranty of
# MERCHANTABILITY or FITNESS FOR A PARTICULAR PURPOSE.  See the
# GNU General Public License for more details.
#
# You should have received a copy of the GNU General Public License
# along with this program.  If not, see <http://www.gnu.org/licenses/>.

import os
import aiohttp
import stat
import io
import tarfile
import asyncio

from ..config import Config
from ..web.route import Route
from ..utils.images import remove_checksum, md5sum


class UploadHandler:

    @classmethod
    @Route.get(
        r"/upload",
        description="Manage upload of GNS3 images",
        api_version=None
    )
    def index(request, response):
        uploaded_files = []
        try:
            for root, _, files in os.walk(UploadHandler.image_directory()):
                for filename in files:
                    if not filename.startswith(".") and not filename.endswith(".md5sum"):
                        image_file = os.path.join(root, filename)
                        uploaded_files.append(image_file)
        except OSError:
            pass
        iourc_path = os.path.join(os.path.expanduser("~/"), ".iourc")
        if os.path.exists(iourc_path):
            uploaded_files.append(iourc_path)
        response.template("upload.html", files=uploaded_files)

    @classmethod
    @Route.post(
        r"/upload",
        description="Manage upload of GNS3 images",
        api_version=None
    )
    def upload(request, response):
        data = yield from request.post()

        if not data["file"]:
            response.redirect("/upload")
            return

        if data["type"] not in ["IOU", "IOURC", "QEMU", "IOS", "IMAGES", "PROJECTS"]:
            raise aiohttp.web.HTTPForbidden(text="You are not authorized to upload this kind of image {}".format(data["type"]))

        try:
<<<<<<< HEAD
            os.makedirs(destination_dir, exist_ok=True)
            remove_checksum(destination_path)
            with open(destination_path, "wb+") as f:
                while True:
                    chunk = data["file"].file.read(512)
                    if not chunk:
                        break
                    f.write(chunk)
            md5sum(destination_path)
            st = os.stat(destination_path)
            os.chmod(destination_path, st.st_mode | stat.S_IXUSR)
=======
            if data["type"] == "IMAGES":
                UploadHandler._restore_directory(data["file"], UploadHandler.image_directory())
            elif data["type"] == "PROJECTS":
                UploadHandler._restore_directory(data["file"], UploadHandler.project_directory())
            else:
                if data["type"] == "IOURC":
                    destination_dir = os.path.expanduser("~/")
                    destination_path = os.path.join(destination_dir, ".iourc")
                else:
                    destination_dir = os.path.join(UploadHandler.image_directory(), data["type"])
                    destination_path = os.path.join(destination_dir, data["file"].filename)
                    os.makedirs(destination_dir, exist_ok=True)
                    with open(destination_path, "wb+") as f:
                        chunk = data["file"].file.read()
                        f.write(chunk)
                    st = os.stat(destination_path)
                    os.chmod(destination_path, st.st_mode | stat.S_IXUSR)
>>>>>>> 2655d426
        except OSError as e:
            response.html("Could not upload file: {}".format(e))
            response.set_status(200)
            return
        response.redirect("/upload")

    @classmethod
    @Route.get(
        r"/backup/images.tar",
        description="Backup GNS3 images",
        api_version=None
    )
    def backup_images(request, response):
        yield from UploadHandler._backup_directory(request, response, UploadHandler.image_directory())

    @classmethod
    @Route.get(
        r"/backup/projects.tar",
        description="Backup GNS3 projects",
        api_version=None
    )
    def backup_images(request, response):
        yield from UploadHandler._backup_directory(request, response, UploadHandler.project_directory())

    @staticmethod
    def _restore_directory(file, directory):
        """
        Extract from HTTP stream the content of a tar
        """
        destination_path = os.path.join(directory, "archive.tar")
        os.makedirs(directory, exist_ok=True)
        with open(destination_path, "wb+") as f:
            chunk = file.file.read()
            f.write(chunk)
        t = tarfile.open(destination_path)
        t.extractall(directory)
        t.close()
        os.remove(destination_path)

    @staticmethod
    @asyncio.coroutine
    def _backup_directory(request, response, directory):
        """
        Return a tar archive from a directory
        """
        response.content_type = 'application/x-gtar'
        response.set_status(200)
        response.enable_chunked_encoding()
        # Very important: do not send a content length otherwise QT close the connection but curl can consume the Feed
        response.content_length = None
        response.start(request)

        buffer = io.BytesIO()
        with tarfile.open('arch.tar', 'w', fileobj=buffer) as tar:
            for root, dirs, files in os.walk(directory):
                for file in files:
                    path = os.path.join(root, file)
                    tar.add(os.path.join(root, file), arcname=os.path.relpath(path, directory))
                    response.write(buffer.getvalue())
                    yield from response.drain()
                    buffer.truncate(0)
                    buffer.seek(0)
        yield from response.write_eof()

    @staticmethod
    def image_directory():
        server_config = Config.instance().get_section_config("Server")
        return os.path.expanduser(server_config.get("images_path", "~/GNS3/images"))

    @staticmethod
    def project_directory():
        server_config = Config.instance().get_section_config("Server")
        return os.path.expanduser(server_config.get("projects_path", "~/GNS3/projects"))<|MERGE_RESOLUTION|>--- conflicted
+++ resolved
@@ -67,19 +67,6 @@
             raise aiohttp.web.HTTPForbidden(text="You are not authorized to upload this kind of image {}".format(data["type"]))
 
         try:
-<<<<<<< HEAD
-            os.makedirs(destination_dir, exist_ok=True)
-            remove_checksum(destination_path)
-            with open(destination_path, "wb+") as f:
-                while True:
-                    chunk = data["file"].file.read(512)
-                    if not chunk:
-                        break
-                    f.write(chunk)
-            md5sum(destination_path)
-            st = os.stat(destination_path)
-            os.chmod(destination_path, st.st_mode | stat.S_IXUSR)
-=======
             if data["type"] == "IMAGES":
                 UploadHandler._restore_directory(data["file"], UploadHandler.image_directory())
             elif data["type"] == "PROJECTS":
@@ -91,13 +78,17 @@
                 else:
                     destination_dir = os.path.join(UploadHandler.image_directory(), data["type"])
                     destination_path = os.path.join(destination_dir, data["file"].filename)
-                    os.makedirs(destination_dir, exist_ok=True)
-                    with open(destination_path, "wb+") as f:
-                        chunk = data["file"].file.read()
+                os.makedirs(destination_dir, exist_ok=True)
+                remove_checksum(destination_path)
+                with open(destination_path, "wb+") as f:
+                    while True:
+                        chunk = data["file"].file.read(512)
+                        if not chunk:
+                            break
                         f.write(chunk)
-                    st = os.stat(destination_path)
-                    os.chmod(destination_path, st.st_mode | stat.S_IXUSR)
->>>>>>> 2655d426
+                md5sum(destination_path)
+                st = os.stat(destination_path)
+                os.chmod(destination_path, st.st_mode | stat.S_IXUSR)
         except OSError as e:
             response.html("Could not upload file: {}".format(e))
             response.set_status(200)
