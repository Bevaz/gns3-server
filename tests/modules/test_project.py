--- conflicted
+++ resolved
@@ -51,14 +51,8 @@
 def test_path(tmpdir):
     with patch("gns3server.config.Config.get_section_config", return_value={"local": True}):
         p = Project(location=str(tmpdir))
-<<<<<<< HEAD
         assert p.path == os.path.join(str(tmpdir), p.id)
         assert os.path.exists(os.path.join(str(tmpdir), p.id))
-        assert os.path.exists(os.path.join(str(tmpdir), p.id, 'vms'))
-=======
-        assert p.path == os.path.join(str(tmpdir), p.uuid)
-        assert os.path.exists(os.path.join(str(tmpdir), p.uuid))
->>>>>>> c5c219ff
         assert not os.path.exists(os.path.join(p.path, '.gns3_temporary'))
 
 
@@ -91,11 +85,7 @@
 
 def test_json(tmpdir):
     p = Project()
-<<<<<<< HEAD
-    assert p.__json__() == {"location": p.location, "project_id": p.id, "temporary": False}
-=======
-    assert p.__json__() == {"location": p.location, "path": p.path, "project_id": p.uuid, "temporary": False}
->>>>>>> c5c219ff
+    assert p.__json__() == {"location": p.location, "path": p.path, "project_id": p.id, "temporary": False}
 
 
 def test_vm_working_directory(tmpdir, vm):
