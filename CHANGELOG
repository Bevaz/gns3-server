# Change Log

<<<<<<< HEAD
## 1.4.0alpha3 28/07/2015

* Raise error if qemu image already exist when creating disk
* Prevent user to create a qemu to a different directory on non local server
* VMnet manager on Linux: check that VMware has been installed.
* Fixes UnicodeDecodeError when reading a VMware file.
* Fixes KeyError: "ethernet0.connectiontype". Fixes #276.
* Fixes replace errors. Fixes #284.
* Catch ProcessLookupError when updating iouyap config. Fixes #255.
* API for creating a qemu disk image
* Prevent starting different hypervisors that leverage hardware virtualization (VT-x/AMD-V). Fixes #548.
* Fixes IOS adapters and WICS cannot be removed. Fixes #282.
* Makes sure the loop is running when closing the app.
* Catch Permission denied when writing to VMX file while closing VMware VM. Fixes #277.
* Catch GeneratorExit exception. Fixes #231.
* Fixes missing chipset info for VirtualBox VM (maybe some older VirtualBox version don't have it). Fixes #254.
* Changes how to look for the vmrun.exe location.
* Update documentation
* API for listing current projects
=======
## 1.3.9 03/08/2015

* Backport: removes code that deletes IOS router instance files.
>>>>>>> 39c1d2d2

## 1.3.8 27/07/2015

* Catch ProcessLookupError when updating iouyap config. Fixes #255.
* Fixes IOS adapters and WICS cannot be removed. Fixes #282.
* Makes sure the loop is running when closing the app.
* Catch GeneratorExit exception. Fixes #231.
* Fixes missing chipset info for VirtualBox VM. Fixes #254.
* Fixes IOURC upload.
* Restore images & projects tarballs
* Allow users to backup projects and images.
* Update gns3.conf.upstart.
* Fix incorrect vboxmanage sudo command.
* Backport from 1.4: option to drop nvram & disk files for IOS routers in order to save disk space.
* Backport from 1.4: Remove timeout to wait for connections to finish.
* Backport from 1.4: Fixes RuntimeError: Event loop is closed.
* Backport from 1.4: Bind host on 0.0.0.0 when checking for a free UDP port.

## 1.4.0alpha2 22/07/2015

* Deactivate uBridge process monitoring (process returns 1 on Windows when stopping).
* Prevent using different hypervisors that leverage hardware virtualization. - Implemented for Qemu when a VMware or VirtualBox VM with hardware virtualization is already running. - Implemented for VirtualBox only when a Qemu VM with KVM is already running.
* Check for uBridge version and catch uBridge errors.
* Remove default FLASH when no hda disk for Qemu VMs. Fixes  #535.
* Use the registry to find vmrun if the default VMware install path does not exist.
* Bind host on 0.0.0.0 when checking for a free UDP port.
* Fixes RuntimeError: Event loop is closed. Fixes #266.
* Update gns3.conf.upstart
* Implements uBridge hypervisor.
* Take VMware file encoding into account. Fixes #261.

## 1.4.0alpha1 09/07/2015

* Update API documentation
* Allow to send the iourc when starting the VM
* Return stdout when a process crash for IOU, Dynamips, uBridge and VPCS.
* Adds -no-kvm to the ASA template and ignore -no-kvm on platforms other than Linux. Should resolve #472.
* Allow user to change the configuration file
* Fix double loading of config from working directory
* CORS support
* Support server config in current working directory
* List only valid existing IOS images (for IOS router wizard).
* Checks if IOS image exist at startup and not during node creation. Fixes #240.
* When a qemu VM crash send the log to the client.
* Add a vm_directory field
* Check for /dev/kvm. Fixes #245.
* Moves KVM setting to Qemu server preferences. Fixes #244.
* VNC console support for Qemu VMs.
* Test all IOU requirements at VM startup
* ACPI shutdown support for VMware VMs. Fixes #436.
* Compute a md5sum of images for futur purpose
* Adds gns3-netifaces to dependencies only if netifaces isn't already installed otherwise this requires a compilation and therefore the Python development files.
* Adds an IP address for each interface returned by the interfaces API method.
* Add log when we didn't close a project due to another client
* Limit file size during upload
* Convert old -enable-kvm to kvm settings for Qemu
* Cleanup SSL certificate support
* Improve memory consumption of file upload with the HTML form
* systemd start script 
* Enable KVM acceleration option.
* Check interface is up before connecting a NIO (Linux only). Fixes #277.
* IPv6 support.
* Import/Export support for IOU nvrams.
* Install qt5 for travis
* Option to drop nvram & disk files for IOS routers in order to save disk space.
* Drop python 3.3
* Support for base MAC address for Qemu VMs.
* ACPI shutdown support for Qemu VMs.
* ACPI shutdown support for VirtualBox VMs.
* Upload images API
* A notification stream with process monitoring
* VMware support 

## 1.3.7 22/06/2015

* Prevent install on Python 2

## 1.3.6 16/06/2015

* Fix an issue with 1.4dev compatibility

## 1.3.5 16/06/15

* Ignore invalid characters when reading the output of a process
* Turn on / off authentication
* Ensure no colored output on Windows
* Do not stop saving IOS router configs when there is an exception while a project is committed.
* Create a private config file if expected
* Distribute our own version of netifaces working with python 3
* Fix crash if a private config exist in IOS but no private config file
* Basic Auth support
* Fix crash when virtualbox list of VMS return an empty line

## 1.3.4 02/06/15

* Drop useless dependencie dateutil
* Check if port or adapter is connected before starting/stopping a packet capture. Fixes #196.
* Prevent users to add links to running Qemu VMs and start a capture on running VirtualBox VMs.
* Fixes bug: couldn't set PCMCIA disk1 size for IOS routers.
* Fix crash if you pass an invalid hostname
* Catch VPCS kill errors
* Raise a VirtualBox error if adapter doesn't exists
* Ignore VirtualBox VM Name with a carriage return in name
* Cleanup the temporary project after modules have been notified of the path change
* Do not return error if we can't remove the old project directory
* Catch encoding errors in windows logger
* Use setter for the qemu_path (allow to pass only the binary name)
* Fixes TAP connection when using VPCS.
* Fix crash launching qemu on OSX from another location.
* Adds NAT NIO in device schema validation so they can return an error that it is not supported.

## 1.3.3 14/05/15

* Check for empty iourc path.
* Fixes bugs with IOS router configs. Fixes #354.
* Use a temporary directory as egg cache
* Catch crash error in IOU in case of permission denied

## 1.3.3rc1 07/05/2015

* Return an error if an adapter slot doesn't exist on an IOS router.
* NIO NAT support for VirtualBox VMs.
* NIO NAT support for QEMU VMs (user mode back-end is used).
* Throw an error if user put an invalid port range in config file
* Turn off configuration parser interpolation
* Catch configuration file parsing errors
* Force closing the event loop to avoid warning with Python 3.4.3
* Catch error when you can't mark a project as no longer temporary
* Catch BrokenPipeError for OSX frozen server
* Match how IOU initial-config is set for VPCS VM.
* Refactors how startup-config and private-config are handled for IOS routers.
* Catch the "WinError 0 The operation completed successfully" exception at a higher level.
* Fix temporary project not cleanup with save as
* If image is not found in VM directory look in images folder
* Ordered MAC addresses for QEMU based VMs.
* Merge remote-tracking branch 'origin/master'
* Force utf-8 configuraton files reading
* Do not list file starting with a . in upload handler
* Do not crash when closing a project if VirtualBox is not accessible
* Catch connection reset errors


## 1.3.2 28/04/2015

* Cleanup the VirtualBox Media Manager after closing a project.
* Avoid Cygwin warning with VPCS on Windows.
* Close VirtualBox VM linked clone disks after the VM is unregistered.
* TAP interface support for QEMU VMs.
* Return an explicit error when a NIO type is not supported by a VM.
* Do not erase the IOU config
* Explicit utf-8 decoding.
* Check NIO exists when stopping an IOU capture.
* Fixes c7200 NPE setting.
* Fixes VPCS process termination.
* Catch FileNotFoundError exception in os.getcwd()
* Explicit utf-8 encoding where necessary to avoid Unicode errors on Windows (we require/set an utf-8 locale on other systems).
* Fixes #270. Relative paths management with empty ones.
* New crash report key and doesn't send report for developers
* Catch COM errors when connecting to WMI.
* Don't assume the PATH environment variable exists.
* Use UUIDs instead of the VM names for VirtualBox pipe paths.
* Add --log options for daemon support
* Basic upstart script
* Add qemu-kvm to the list of binary
* Fix IOU licence check flag
* Config paths are not used when updating Dynamips or IOU VM settings.
* Fixes initial-configs that were not restored when opening a project containing IOU VMs.
* Prevent parallel execution of VBox commands
* Fix a crash when in some cases you can't access to VBOX state
* Fix crash if VirtualBox doesn't return API version
* Fix a crash in VirtualBox vm creation
* Allocate random names for Dynamips NIOs.
* Explicitly delete Dynamips NIOs and unmap VCs for ATM and Frame-Relay switches.

## 1.3.1 11/04/2015

* Release

## 1.3.1rc4 09/04/2015

* Initial config file content can be empty (fix export issues)
* Fix crash if IOU initial config is emtpy
* Return more informations about bad requests for crash reports
* Allow less strict dependencies for easier install
* Missing project name in documentation
* Some spring cleaning


## 1.3.1rc3 07/04/2015

* Fix missing IOU documentation
* Add missing project name in curl documentation
* Look in old IOU images location in order to smooth transition

## 1.3.1rc2 06/04/2015

* Do not overwrite initial-config IOU if client send an empty
* Fix documentation about /ports/udp

## 1.3.1rc1 05/04/2015

* Fix issues with macos X dynamips not freeing UDP port
* Fix encoding error when saving dynamips configuration
* The upload web page return a 200 in case of error (IE compatibility)
* Do not crash if dynamips config contain non ascii chars
* Test path with chinese charcaters in Qemu
* Do not crash if no console port is available for VBox
* Raise a DynamipsError if we can't access to VM status
* Check name of the VBoxManage executable
* Exclude docs and tests package from distribution
* Catch error when qemu additional options are invalid
* Fix ClientDisconnectedError
* Fix crash when NIO doesn't exist
* Turn off crash report if raven not available
* Fix crash when IOU script file is incorrect

## 1.3.0 30/03/2015

* Fix issue when asyncio read is cancelled and data is still sent by Dynamips hypervisor.
* Fix unicode decode error when saving IOS router configs.
* Fix error when missing adapter in Dynamips IOS router.
* Fix crash if we call stop on dynamips on non started process.
* Fix use_default_iou_values param was not set.
* Fix issue when IOURC environment variable is set to None.
* Fix issue when exporting IOS router configs.
* Fix check if VPCS process is running.
* Fix bug when remove_nio() is not a coroutine for ATM and FR switches.
* Fix how to test if iou and iouyap are running.
* Allocate a random port for Qemu monitor. Fixes issue with pre 1.3 projects.
* Fix default chassis bug.

## 1.3.0rc2 23/03/2015

* Update sentry key
* Prevent error when suspend/resume is not supported in QEMU VM.
* Adds project id when requesting UDP port.
* Make sure used ports in a project are cleaned up when closing it.
* Save configs when project is committed.
* Initialize chassis when creating an IOS router. Fixes  #107.
* Lock the dynamips reader an writer

## 1.3.0rc1 19/03/2015

* Save IOS router config when saving the project
* Look in legacy IOU images directory
* Support IOURC upload
* Configuration on UNIX
* Support all QEMU status
* Bind tunnel UDP to the correct source index

## 1.3.0beta2 13/03/2015

* Fixed issue when VBoxManage returns an error.
* Server handler to shutdown a local server.
* List the iourc file in upload handler.
* Fixed hostid error.
* Support RAM setting for VirtualBox VMs.
* Alternative local server shutdown (intended for Windows).
* Request user permission to kill the local server if it cannot be stopped.

## 1.3.0beta1 11/03/2015

* Optional IOU license key check.
* Relative path support of IOU, IOS and Qemu images.
* Do not give attachment warning for generic attachments in VirtualBox.
* Support for HDC and HDD disk images in Qemu.
* Fixed bug when starting a packet capture in VirtualBox with the project path containing spaces.
* Renames server.conf and server.ini to gns3_server.conf and gns3_server.ini respectively.
* Use TCP instead of Telnet to communicate with Qemu monitor.
* Have the server look in the right place for relative image paths.
* Fixed bugs when checking if this is a local project.
* Concert old projects on remote servers.
* Properly restore configs for Dynamips routers.
* Fixed rename bug for linked clones in VirtualBox.
* Makes absolute path checks work on Windows.
* Upload IOURC file via the web interface
* Upload interface allows users to choose an image type.
* Fixed Qemu networking.
* Fixed suspend and resume for Qemu VMs.
* Fixed crash when you start capture on a non running IOU.
* Fixed Telnet server initialization issue in VirtualBox.
* Disconnect network cable if adapter is not attached in VirtualBox vNIC.

## 1.3.0alpha1 03/03/2015

* HTTP Rest API instead of WebSocket
* API documentation
* Create a dedicated configuration file for the server: server.conf
* Temporary projects are real project
* Use UUID instead of id

## 1.2.3 2015/01/17

* Fixed broken -netdev + legacy virtio in Qemu support.
* Ping and traceroute added to the IOU VM.

## 1.2.2 2015/01/16

### Small improvements / new features

* Auxiliary console support for IOS routers.
* Suspend / resume support for Qemu.
* Dynamically configure network connections of running Qemu VMs (only with recent Qemu versions).
* VPCS multi-host support (useful for old .net labs).
* Possibility to run VirtualBox as another user (Linux/OSX only).
* Support for IOURC file on the server side.
* Bumped the maximum network adapters to 32 for Qemu (depending on Qemu version you cannot go above 8 or even 28, Qemu will just not start).
* Added snapshot named 'reset' to linked cloned VirtualBox VMs.
* More network interface options to the Qemu VM configuration interface as well as descriptions for all NICs.
* More checks on minimum RAM for IOS routers and updates default values to match the latest IOS image requirements.
* Fixed bug when importing Host node with UDP NIOs.

## 1.2.1 2014/12/04

* Early support for IOSv and IOSv-L2 (with Qemu for now, which is slow on Windows/Mac OS X).
* Support for CPU throttling and process priority for Qemu.
* Fixed C7200 IO cards insert/remove issues and makes C7200-IO-FE the default.
* Updated the IOU VM with iouyap version 0.95 (packet capture).


## 1.2 2014/11/20

* New VirtualBox support
* New Telnet server for VirtualBox.
* Add detection of qemu and qemu.exe binaries.
* New host node (cloud with all available Ethernet & TAP interfaces added).
* Option to allow console connections to any local IP address when using the local server.
* VirtualBox linked clones support (experimental, still some problems with temporary projects).


## 1.1 2014/10/23

* Serial console for local VirtualBox.
<|MERGE_RESOLUTION|>--- conflicted
+++ resolved
@@ -1,6 +1,9 @@
 # Change Log
 
-<<<<<<< HEAD
+## 1.3.9 03/08/2015
+
+* Backport: removes code that deletes IOS router instance files.
+
 ## 1.4.0alpha3 28/07/2015
 
 * Raise error if qemu image already exist when creating disk
@@ -20,11 +23,6 @@
 * Changes how to look for the vmrun.exe location.
 * Update documentation
 * API for listing current projects
-=======
-## 1.3.9 03/08/2015
-
-* Backport: removes code that deletes IOS router instance files.
->>>>>>> 39c1d2d2
 
 ## 1.3.8 27/07/2015
 
